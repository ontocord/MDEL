--- conflicted
+++ resolved
@@ -4,8 +4,8 @@
 
 # Environment Setup
 
-To set up the development environment, run `make venv setup_dev`. This will
-setup the pre-commit hooks.
+To set up the development environment, run `make setup_dev`. This will setup the
+pre-commit hooks.
 
 ## Creating Expert Datasets
 
@@ -24,8 +24,21 @@
 5. Set the dataset name in `scripts/upload_to_hf.sh`
 6. Run the above script to upload the processed dataset to HuggingFace
 
-<<<<<<< HEAD
-The resulting dataset will reside in `data/mix_uspto.json.zst`
+### Pile Subsets
+
+- Pile-CC
+- PubMed Central
+- Books3†
+- OpenWebText2
+- ArXiv
+- Github
+- FreeLaw
+- Stack Exchange
+- USPTO Backgrounds
+- PubMed Abstracts
+- Gutenberg (PG-19)†
+- OpenSubtitles†
+- Wikipedia (en)†
 
 # Training Expert Models
 
@@ -37,62 +50,9 @@
    [MDEL HF](https://huggingface.co/Multi-Domain-Expert-Layers).
 5. Run the above script in background mode to start the training: `./train.sh &`
 6. The trained model should be uploaded to the MDEL HF
-=======
-vicuna dataset. built suite of tools. they struggle as well. Had idea of
-smmaller baby sitter models. With langchain hijack the agents thoughts and
-actions to see if it is on track.
 
-### Subsets
-
-- Pile-CC
-
-- PubMed Central
-
-- Books3†
-
-- OpenWebText2
-
-- ArXiv
-
-- Github
-
-- FreeLaw
-
-- Stack Exchange
-
-- USPTO Backgrounds
-
-- PubMed Abstracts
-
-- Gutenberg (PG-19)†
-
-- OpenSubtitles†
-
-- Wikipedia (en)†
-
-- DM Mathematics†
-
-- Ubuntu IRC
-
-- BookCorpus2
-
-- EuroParl†
-
-- HackerNews
-
-- YoutubeSubtitles
-
-- PhilPapers
-
-- NIH ExPorter
-
-- Enron Emails†
-
-- The Pile (Gao et al., 2020, p. 3)
-
-#### References
+# References
 
 Gao, L., Biderman, S., Black, S., Golding, L., Hoppe, T., Foster, C., ... &
 Leahy, C. (2020).The pile: An 800gb dataset of diverse text for language
-modeling. _arXiv preprint arXiv:2101.00027_.
->>>>>>> c2a92d5a
+modeling. _arXiv preprint arXiv:2101.00027_.