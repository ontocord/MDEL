--- conflicted
+++ resolved
@@ -288,7 +288,6 @@
     else:
         model_args, data_args, training_args, upload_args = parser.parse_args_into_dataclasses()
 
-<<<<<<< HEAD
     if len(training_args.report_to) >= 1 and training_args.local_rank == 0:
         for report_to in training_args.report_to:
             if report_to == "wandb" and not training_args.deepspeed:
@@ -315,29 +314,6 @@
                 run_id = generate_id()
                 os.environ["WANDB_RUN_ID"] = run_id
                 wandb_run_url = f"https://wandb.ai/{upload_args.wandb_entity}/{upload_args.wandb_project}/runs/{run_id}"
-=======
-    if training_args.report_to[0] == "wandb" and (not training_args.deepspeed or training_args.local_rank == 0):
-        wandb_project = upload_args.wandb_project
-        wandb_entity = upload_args.wandb_entity
-        wandb_run_name = upload_args.wandb_run_name
-        if wandb_project is not None:
-            os.environ["WANDB_PROJECT"] = wandb_project
-        else:
-            raise ValueError("wandb_project must be specified if report_to is wandb")
-        if wandb_run_name is not None:
-            os.environ["WANDB_NAME"] = wandb_run_name
-        else:
-            os.environ["WANDB_NAME"] = (
-                f"{model_args.model_name_or_path.split('/')[-1]}"
-                f"-{data_args.dataset_name.split('/')[-1]}"
-            )
-        if wandb_entity is not None:
-            os.environ["WANDB_ENTITY"] = wandb_entity
-        os.environ["WANDB_ENTITY"] = upload_args.wandb_entity
-        run_id = generate_id()
-        os.environ["WANDB_RUN_ID"] = run_id
-        wandb_run_url = f"https://wandb.ai/{upload_args.wandb_entity}/{upload_args.wandb_project}/runs/{run_id}"
->>>>>>> fa7cae6d
 
     # Sending telemetry. Tracking the example usage helps us better allocate resources to maintain them. The
     # information sent is the one passed as arguments along with your
