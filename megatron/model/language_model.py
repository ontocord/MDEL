# coding=utf-8
#
# Copyright 2021 Biderman et al. This file is based on code by the authors denoted below and has been modified from its original version.
#
# Copyright (c) 2020, NVIDIA CORPORATION.  All rights reserved.
#
# Licensed under the Apache License, Version 2.0 (the "License");
# you may not use this file except in compliance with the License.
# You may obtain a copy of the License at
#
#     http://www.apache.org/licenses/LICENSE-2.0
#
# Unless required by applicable law or agreed to in writing, software
# distributed under the License is distributed on an "AS IS" BASIS,
# WITHOUT WARRANTIES OR CONDITIONS OF ANY KIND, either express or implied.
# See the License for the specific language governing permissions and
# limitations under the License.

"""Transformer based language model."""

import torch
import torch.nn.functional as F
from einops import rearrange, repeat

from megatron import get_args
from megatron import mpu
from megatron.module import MegatronModule
<<<<<<< HEAD
from megatron.model.transformer import ParallelTransformer, SinusoidalPositionalEmbedding, Embedding, EmbeddingPipe
=======
from megatron.model.transformer import ParallelTransformer, SinusoidalPositionalEmbedding, Embedding
>>>>>>> e6202757
from megatron.model.utils import get_linear_layer
from megatron.model.utils import init_method_normal, scaled_init_method_normal
from megatron.model.utils import identity


def parallel_lm_logits(input_, word_embeddings_weight, parallel_output,
                       bias=None):
    """LM logits using word embedding weights."""
    # Parallel logits.
    input_parallel = mpu.copy_to_model_parallel_region(input_)

    # Matrix multiply.
    if bias is None:
        logits_parallel = F.linear(input_parallel, word_embeddings_weight)
    else:
        logits_parallel = F.linear(input_parallel, word_embeddings_weight, bias)

    # Gather if needed.
    if parallel_output:
        return logits_parallel

    return mpu.gather_from_model_parallel_region(logits_parallel)


def get_language_model(attention_mask_func, num_tokentypes,
                       init_method=None, scaled_init_method=None, get_key_value=False):
    """Build language model and return along with the key to save."""
    args = get_args()

    if init_method is None:
        init_method = init_method_normal(args.init_method_std)

    if scaled_init_method is None:
        scaled_init_method = scaled_init_method_normal(args.init_method_std, args.num_layers)

    # Language model.
    language_model = TransformerLanguageModel(
        attention_mask_func=attention_mask_func,
        init_method=init_method,
        output_layer_init_method=scaled_init_method,
        num_tokentypes=num_tokentypes,
        get_key_value=get_key_value)
    # key used for checkpoints.
    language_model_key = 'language_model'

    return language_model, language_model_key


<<<<<<< HEAD

=======
>>>>>>> e6202757
class TransformerLanguageModel(MegatronModule):
    """Transformer language model.

    Arguments:
        transformer_hparams: transformer hyperparameters
        attention_mask_func: a function that takes `unmaksed-attention-scores`
            with size [b, np, s, s] and an `attention-mask` and will apply
            the masking. The function should return a masked score of the
            same size [b, np, s, s].
          masked-attention-scores = attention_mask_func(
                                     unmaksed-attention-scores, attention-mask)
        vocab_size: vocabulary size
        max_sequence_length: maximum size of sequence. This
                             is used for positional embedding
        embedding_dropout_prob: dropout probability for embeddings
        num_tokentypes: size of the token-type embeddings. 0 value
                        will ignore this embedding
    """

    def __init__(self,
                 attention_mask_func,
                 init_method,
                 output_layer_init_method,
                 num_tokentypes=0,
                 get_key_value=False):
        super(TransformerLanguageModel, self).__init__()
        args = get_args()

        self.hidden_size = args.hidden_size
        self.num_tokentypes = num_tokentypes
        self.init_method = init_method
        self.embedding_type = args.pos_emb
        # Embeddings
        self.embedding = Embedding(self.hidden_size,
                                   args.padded_vocab_size,
                                   args.max_position_embeddings,
                                   args.hidden_dropout,
                                   self.init_method,
                                   self.num_tokentypes)
        self._embedding_key = 'embedding'
        self.get_key_value = get_key_value

        # Transformer
        self.transformer = ParallelTransformer(
            attention_mask_func, self.init_method,
            output_layer_init_method, get_key_value=self.get_key_value)
        self._transformer_key = 'transformer'

    def forward(self, input_ids, position_ids, attention_mask,
                tokentype_ids=None, layer_past=None):

        # Embeddings.
        embedding_output = self.embedding(input_ids, position_ids,
                                          tokentype_ids=tokentype_ids)
        if self.embedding_type == 'rotary':
            embedding_output, rotary_pos_emb = embedding_output
        else:
            rotary_pos_emb = None
        # Transformer.
        transformer_output = self.transformer(embedding_output,
                                              attention_mask,
<<<<<<< HEAD
                                              layer_past=layer_past)
=======
                                              rotary_pos_emb=rotary_pos_emb,
                                              layer_past=layer_past,
                                              get_key_value=get_key_value)

        if self.add_pooler:
            pooled_output = self.pooler(transformer_output,
                                        pooling_sequence_index)
            return transformer_output, pooled_output
>>>>>>> e6202757

        return transformer_output

    def state_dict_for_save_checkpoint(self, destination=None, prefix='',
                                       keep_vars=False):
        """For easy load."""

        state_dict_ = {}
        state_dict_[self._embedding_key] \
            = self.embedding.state_dict_for_save_checkpoint(
            destination, prefix, keep_vars)
        state_dict_[self._transformer_key] \
            = self.transformer.state_dict_for_save_checkpoint(
            destination, prefix, keep_vars)

        return state_dict_

    def load_state_dict(self, state_dict, strict=True):
        """Customized load."""

        # Embedding.
        if self._embedding_key in state_dict:
            state_dict_ = state_dict[self._embedding_key]
        else:
            # for backward compatibility.
            state_dict_ = {}
            for key in state_dict.keys():
                if '_embeddings' in key:
                    state_dict_[key] = state_dict[key]
        self.embedding.load_state_dict(state_dict_, strict=strict)

        # Transformer.
        if self._transformer_key in state_dict:
            state_dict_ = state_dict[self._transformer_key]
        else:
            # for backward compatibility.
            state_dict_ = {}
            for key in state_dict.keys():
                if 'transformer.' in key:
                    state_dict_[key.split('transformer.')[1]] = state_dict[key]
        self.transformer.load_state_dict(state_dict_, strict=strict)<|MERGE_RESOLUTION|>--- conflicted
+++ resolved
@@ -25,11 +25,7 @@
 from megatron import get_args
 from megatron import mpu
 from megatron.module import MegatronModule
-<<<<<<< HEAD
 from megatron.model.transformer import ParallelTransformer, SinusoidalPositionalEmbedding, Embedding, EmbeddingPipe
-=======
-from megatron.model.transformer import ParallelTransformer, SinusoidalPositionalEmbedding, Embedding
->>>>>>> e6202757
 from megatron.model.utils import get_linear_layer
 from megatron.model.utils import init_method_normal, scaled_init_method_normal
 from megatron.model.utils import identity
@@ -78,10 +74,6 @@
     return language_model, language_model_key
 
 
-<<<<<<< HEAD
-
-=======
->>>>>>> e6202757
 class TransformerLanguageModel(MegatronModule):
     """Transformer language model.
 
@@ -143,18 +135,7 @@
         # Transformer.
         transformer_output = self.transformer(embedding_output,
                                               attention_mask,
-<<<<<<< HEAD
                                               layer_past=layer_past)
-=======
-                                              rotary_pos_emb=rotary_pos_emb,
-                                              layer_past=layer_past,
-                                              get_key_value=get_key_value)
-
-        if self.add_pooler:
-            pooled_output = self.pooler(transformer_output,
-                                        pooling_sequence_index)
-            return transformer_output, pooled_output
->>>>>>> e6202757
 
         return transformer_output
 
